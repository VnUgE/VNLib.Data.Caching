--- conflicted
+++ resolved
@@ -92,11 +92,6 @@
         /// </summary>
         public CachePeerMonitor PeerMonitor { get; } = new();
 
-<<<<<<< HEAD
-=======
-        public CacheMemoryConfiguration MemoryConfiguration { get; } = config.Deserialize<CacheMemoryConfiguration>();
-
->>>>>>> 6a8424e0
         /// <summary>
         /// The system wide peer event queue manager
         /// </summary>
