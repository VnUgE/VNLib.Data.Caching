--- conflicted
+++ resolved
@@ -24,13 +24,9 @@
 
 using System;
 using System.Net;
-<<<<<<< HEAD
 using System.Linq;
 using System.Text.Json;
 using System.Text.Json.Serialization;
-=======
-using System.Collections.Generic;
->>>>>>> dd05471e
 
 using VNLib.Plugins;
 using VNLib.Utils.Logging;
@@ -53,7 +49,6 @@
         [JsonPropertyName("connect_path")]
         public string ConnectPath { get; init; } = "/cache";
 
-<<<<<<< HEAD
         [JsonPropertyName("well_known_path")]
         public string WellKnownPath { get; init; } = CacheConstants.DefaultWellKnownPath;
 
@@ -64,25 +59,15 @@
         /// </summary>
         [JsonPropertyName("verify_ip")]
         public bool VerifyIp { get; init; } = true;
-=======
-        public string WellKnownPath { get; } = config.GetValueOrDefault("well_known_path", CacheConstants.DefaultWellKnownPath) 
-            ?? CacheConstants.DefaultWellKnownPath;
-
-        public bool VerifyIp { get; } = config.GetValueOrDefault("verify_ip", true);
->>>>>>> dd05471e
 
         /// <summary>
         /// The maximum number of peer connections to allow
         /// </summary>
-<<<<<<< HEAD
         [JsonPropertyName("max_peers")]
         public uint MaxPeerConnections { get; init; }
-=======
-        public uint MaxPeerConnections { get; } = config.GetValueOrDefault("max_peers", 10u);
 
 
         public ushort ServerPort { get; } = config.GetRequiredProperty("local_port", p => p.GetUInt16());
->>>>>>> dd05471e
 
         /// <summary>
         /// The maxium number of concurrent client connections to allow
